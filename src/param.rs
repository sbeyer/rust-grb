--- conflicted
+++ resolved
@@ -26,10 +26,7 @@
   type RawTo: util::FromRaw<Self::Out>;
 
   unsafe fn get_param(env: *mut ffi::GRBenv, paramname: ffi::c_str, value: Self::RawFrom) -> ffi::c_int;
-<<<<<<< HEAD
 
-=======
->>>>>>> 90fa04fb
   unsafe fn set_param(env: *mut ffi::GRBenv, paramname: ffi::c_str, value: Self::RawTo) -> ffi::c_int;
 }
 
