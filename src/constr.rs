//! This module contains the structs passed to the [`Model::add_constr(s)`](crate::Model::add_constr) and [`Model::add_range(s)`](crate::Model::add_constr) methods.
//!
//! The structs themselves are usually constructed using the [`c!(...)`](crate::c) macro.
use crate::expr::{LinExpr, QuadExpr};
use crate::prelude::*;
use crate::Result;
<<<<<<< HEAD
=======
use std::fmt;
use std::collections::HashMap;
>>>>>>> 0d50ce75

/// A inequality constraint (linear or quadratic).  Creating this object does not automatically add the constraint to a model.
/// Instead, it should be passed to [`Model::add_constr`](crate::Model::add_constr) or [`Model::add_constrs`](crate::Model::add_constrs).
///
/// Usually created with an invocation of [`c!`]`(...)`.
#[derive(Debug, Clone)]
pub struct IneqExpr {
    /// Left-hand side
    pub lhs: Expr,
    /// Direction of the inequality, or if it the constraint is an equality
    pub sense: ConstrSense,
    /// Right-hand side
    pub rhs: Expr,
}

impl IneqExpr {
    pub(crate) fn into_normalised_linear(self) -> Result<(LinExpr, ConstrSense, f64)> {
        let IneqExpr { lhs, rhs, sense } = self;
        let mut lhs: LinExpr = (lhs - rhs).into_linexpr()?;
        let rhs = -lhs.set_offset(0.0);
        Ok((lhs, sense, rhs))
    }

    pub(crate) fn into_normalised_quad(self) -> (QuadExpr, ConstrSense, f64) {
        let IneqExpr { lhs, rhs, sense } = self;
        let mut lhs = (lhs - rhs).into_quadexpr();
        let rhs = -lhs.set_offset(0.0);
        (lhs, sense, rhs)
    }

    /// Evaluate the LHS and RHS of the constraint, given an assignment of variable values.
    /// Returns a tuple `(lhs, rhs)`.
    ///
    /// # Panics
    /// This function will panic if a variable in the expression is missing from the `var_values` map.
    pub fn evaluate<V: Copy + Into<f64>>(&self, var_values: &HashMap<Var, V>) -> (f64, f64) {
        (self.lhs.evaluate(var_values), self.rhs.evaluate(var_values))
    }
}


/// A linear range constraint expression.  Creating this object does not automatically add the constraint to a model.
/// Instead, it should be passed to [`Model::add_range`](crate::Model::add_range) or [`Model::add_ranges`](crate::Model::add_ranges).
///
/// Usually created with an invocation of `c!(...)`.
/// Note that `expr` must be linear.
#[derive(Debug, Clone)]
pub struct RangeExpr {
    /// The linear expression of variables to constrain
    pub expr: Expr,
    /// The maximum value of the expression
    pub ub: f64,
    /// The minimum value of the expression
    pub lb: f64,
}

impl RangeExpr {
    pub(crate) fn into_normalised(self) -> Result<(LinExpr, f64, f64)> {
        let RangeExpr {
            expr,
            mut ub,
            mut lb,
        } = self;
        let mut expr = expr.into_linexpr()?;
        let offset = expr.set_offset(0.0);
        ub -= offset;
        lb -= offset;
        Ok((expr, lb, ub))
    }
<<<<<<< HEAD
=======

    /// Evaluate the LHS of the range constraint, given an assignment of variable values.
    ///
    /// # Panics
    /// This function will panic if a variable in the expression is missing from the `var_values` map.
    pub fn evaluate<V: Copy + Into<f64>>(&self, var_values: &HashMap<Var, V>) -> f64 {
        self.expr.evaluate(var_values)
    }
}

impl AttachModel for RangeExpr {}

impl fmt::Debug for Attached<'_, RangeExpr> {
    fn fmt(&self, f: &mut fmt::Formatter<'_>) -> fmt::Result {
        f.write_fmt(format_args!(
            "{:?} ∈ [{}, {}]",
            self.inner.expr.attach(self.model),
            self.inner.lb,
            self.inner.ub
        ))
    }
>>>>>>> 0d50ce75
}<|MERGE_RESOLUTION|>--- conflicted
+++ resolved
@@ -4,11 +4,7 @@
 use crate::expr::{LinExpr, QuadExpr};
 use crate::prelude::*;
 use crate::Result;
-<<<<<<< HEAD
-=======
-use std::fmt;
 use std::collections::HashMap;
->>>>>>> 0d50ce75
 
 /// A inequality constraint (linear or quadratic).  Creating this object does not automatically add the constraint to a model.
 /// Instead, it should be passed to [`Model::add_constr`](crate::Model::add_constr) or [`Model::add_constrs`](crate::Model::add_constrs).
@@ -78,8 +74,6 @@
         lb -= offset;
         Ok((expr, lb, ub))
     }
-<<<<<<< HEAD
-=======
 
     /// Evaluate the LHS of the range constraint, given an assignment of variable values.
     ///
@@ -88,18 +82,4 @@
     pub fn evaluate<V: Copy + Into<f64>>(&self, var_values: &HashMap<Var, V>) -> f64 {
         self.expr.evaluate(var_values)
     }
-}
-
-impl AttachModel for RangeExpr {}
-
-impl fmt::Debug for Attached<'_, RangeExpr> {
-    fn fmt(&self, f: &mut fmt::Formatter<'_>) -> fmt::Result {
-        f.write_fmt(format_args!(
-            "{:?} ∈ [{}, {}]",
-            self.inner.expr.attach(self.model),
-            self.inner.lb,
-            self.inner.ub
-        ))
-    }
->>>>>>> 0d50ce75
 }