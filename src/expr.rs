--- conflicted
+++ resolved
@@ -79,15 +79,15 @@
     /// # Panics
     /// This function will panic if a variable in the expression is missing from the `var_values` map.
     pub fn evaluate<V: Copy + Into<f64>, S: BuildHasher>(&self, var_values: &HashMap<Var, V, S>) -> f64 {
-      use Expr::*;
-
-      match self {
-        Constant(c) => *c,
-        Term(a, x) => *a * var_values[x].into(),
-        QTerm(a, x, y) => *a * var_values[x].into() * var_values[y].into(),
-        Linear(e) => e.evaluate(var_values),
-        Quad(e) => e.evaluate(var_values),
-      }
+        use Expr::*;
+
+        match self {
+            Constant(c) => *c,
+            Term(a, x) => *a * var_values[x].into(),
+            QTerm(a, x, y) => *a * var_values[x].into() * var_values[y].into(),
+            Linear(e) => e.evaluate(var_values),
+            Quad(e) => e.evaluate(var_values),
+        }
     }
 }
 
@@ -230,9 +230,9 @@
     /// # Panics
     /// This function will panic if a variable in the expression is missing from the `var_values` map.
     pub fn evaluate<V: Copy + Into<f64>, S: BuildHasher>(&self, var_values: &HashMap<Var, V, S>) -> f64 {
-      self.iter_terms()
-        .map(|(var, coeff)| var_values[var].into() * coeff)
-        .sum::<f64>() + self.offset
+        self.iter_terms()
+            .map(|(var, coeff)| var_values[var].into() * coeff)
+            .sum::<f64>() + self.offset
     }
 }
 
@@ -348,9 +348,9 @@
     /// # Panics
     /// This function will panic if a variable in the expression is missing from the `var_values` map.
     pub fn evaluate<V: Copy + Into<f64>, S: BuildHasher>(&self, var_values: &HashMap<Var, V, S>) -> f64 {
-      self.iter_qterms()
-        .map(|((v1, v2), &coeff)| var_values[v1].into() * var_values[v2].into() * coeff)
-        .sum::<f64>() + self.linexpr.evaluate(var_values)
+        self.iter_qterms()
+            .map(|((v1, v2), &coeff)| var_values[v1].into() * var_values[v2].into() * coeff)
+            .sum::<f64>() + self.linexpr.evaluate(var_values)
     }
 }
 
@@ -836,8 +836,8 @@
     /// This trait is deprecated, use [`NameMapped`] instead.
     #[deprecated]
     fn attach<'a>(&'a self, model: &'a Model) -> Attached<'a, Self>
-    where
-        Self: Sized,
+        where
+            Self: Sized,
     {
         Attached { inner: self, model }
     }
@@ -860,43 +860,43 @@
 /// A helper trait for using [`AttachVarNames`] trait.  Any type that implements `QueryVarName` may be
 /// used with [`AttachVarNames::with_names`].
 pub trait QueryVarName {
-  /// Write the name of the supplied `var` to the given formatter.
-  fn write_name(&self, var: &Var, f: &mut fmt::Formatter<'_>) -> fmt::Result;
+    /// Write the name of the supplied `var` to the given formatter.
+    fn write_name(&self, var: &Var, f: &mut fmt::Formatter<'_>) -> fmt::Result;
 }
 
 impl<V, S> QueryVarName for std::collections::HashMap<Var, V, S>
-  where
-    S: std::hash::BuildHasher,
-    V: AsRef<str>,
+    where
+        S: std::hash::BuildHasher,
+        V: AsRef<str>,
 {
-  fn write_name(&self, var: &Var, f: &mut fmt::Formatter<'_>) -> fmt::Result {
-    let name = self.get(var).ok_or(fmt::Error)?.as_ref();
-    f.write_str(name)
-  }
+    fn write_name(&self, var: &Var, f: &mut fmt::Formatter<'_>) -> fmt::Result {
+        let name = self.get(var).ok_or(fmt::Error)?.as_ref();
+        f.write_str(name)
+    }
 }
 
 impl QueryVarName for Model
 {
-  fn write_name(&self, var: &Var, f: &mut fmt::Formatter<'_>) -> fmt::Result {
-    let name = self.get_obj_attr(attr::VarName, var).map_err(|_| fmt::Error)?;
-    f.write_str(&name)
-  }
+    fn write_name(&self, var: &Var, f: &mut fmt::Formatter<'_>) -> fmt::Result {
+        let name = self.get_obj_attr(attr::VarName, var).map_err(|_| fmt::Error)?;
+        f.write_str(&name)
+    }
 }
 
 impl<F> QueryVarName for F
-  where
-    F: Fn(&Var, &mut fmt::Formatter<'_>) -> fmt::Result
+    where
+        F: Fn(&Var, &mut fmt::Formatter<'_>) -> fmt::Result
 {
-  fn write_name(&self, var: &Var, f: &mut fmt::Formatter<'_>) -> fmt::Result {
-    self(var, f)
-  }
+    fn write_name(&self, var: &Var, f: &mut fmt::Formatter<'_>) -> fmt::Result {
+        self(var, f)
+    }
 }
 
 /// A helper struct for pretty-printing variables, expressions and constraints
 /// (see the [`AttachVarNames`] trait)
 pub struct NameMapped<'a, T: ?Sized, N> {
-  writer: &'a N,
-  inner: &'a T
+    writer: &'a N,
+    inner: &'a T,
 }
 
 
@@ -946,31 +946,25 @@
 ///
 /// TLDR: Use `.grb_sum()` instead of `sum()` when summing over an iterator of variables or variable expressions.
 pub trait GurobiSum {
-  /// Additively combine an iterator (or container) of one or more expressions into a single expression.
-  fn grb_sum(self) -> Expr;
+    /// Additively combine an iterator (or container) of one or more expressions into a single expression.
+    fn grb_sum(self) -> Expr;
 }
 
 impl<T, I> GurobiSum for I
-<<<<<<< HEAD
-  where
-    T: Into<Expr>,
-    I: IntoIterator<Item = T>,
-=======
     where
         T: Into<Expr>,
         I: IntoIterator<Item=T>,
->>>>>>> 9f240cca
 {
-  fn grb_sum(self) -> Expr {
-    self.into_iter().sum()
-  }
+    fn grb_sum(self) -> Expr {
+        self.into_iter().sum()
+    }
 }
 
 /// A helper struct for pretty-printing variables, expressions and constraints
 /// (see the [`AttachModel`] trait)
 pub struct Attached<'a, T> {
-  pub(crate) inner: &'a T,
-  pub(crate) model: &'a Model,
+    pub(crate) inner: &'a T,
+    pub(crate) model: &'a Model,
 }
 
 
@@ -1025,7 +1019,6 @@
 /// x[4] + x[1] + x[3] + x[2] ≥ x[0]
 /// x[4] + x[1] + x[0] + x[3] + x[2] ∈ [0, 1]
 /// ```
-<<<<<<< HEAD
 /// Using different variable names stored in a `HashMap`:
 /// ```
 /// # use grb::prelude::*;
@@ -1079,179 +1072,165 @@
 /// EGG + BACON + APPLE + DOG + CAT ∈ [0, 1]
 /// ```
 pub trait AttachVarNames {
-  /// Attach the variables names (by reference) to this object, enabling pretty-printing.
-  /// `name_map` must by a type which implements [`QueryVarName`], such as [`Model`] or `HashMap<Var, String>`.
-  fn with_names<'a, N: QueryVarName>(&'a self, name_map: &'a N) -> NameMapped<'a, Self, N> {
-    NameMapped { inner: &self, writer: name_map }
-  }
+    /// Attach the variables names (by reference) to this object, enabling pretty-printing.
+    /// `name_map` must by a type which implements [`QueryVarName`], such as [`Model`] or `HashMap<Var, String>`.
+    fn with_names<'a, N: QueryVarName>(&'a self, name_map: &'a N) -> NameMapped<'a, Self, N> {
+        NameMapped { inner: &self, writer: name_map }
+    }
 }
 
 impl AttachVarNames for LinExpr {}
+
 impl AttachVarNames for QuadExpr {}
+
 impl AttachVarNames for Expr {}
+
 impl AttachVarNames for Var {}
+
 impl AttachVarNames for IneqExpr {}
+
 impl AttachVarNames for RangeExpr {}
-=======
-pub trait AttachModel {
-    /// Attach a model reference to this object for formatting with [`Debug`]
-    fn attach<'a>(&'a self, model: &'a Model) -> Attached<'a, Self>
-        where
-            Self: Sized,
-    {
-        Attached { inner: self, model }
-    }
-}
-
-impl AttachModel for LinExpr {}
-
-impl AttachModel for QuadExpr {}
-
-impl AttachModel for Expr {}
-
-impl AttachModel for Var {}
->>>>>>> 9f240cca
 
 
 impl<W: QueryVarName> fmt::Debug for NameMapped<'_, Var, W> {
-  fn fmt(&self, f: &mut fmt::Formatter<'_>) -> fmt::Result {
-    self.writer.write_name(self.inner, f)
-  }
+    fn fmt(&self, f: &mut fmt::Formatter<'_>) -> fmt::Result {
+        self.writer.write_name(self.inner, f)
+    }
 }
 
 impl<W> fmt::Debug for NameMapped<'_, LinExpr, W>
-  where
-    W: QueryVarName
+    where
+        W: QueryVarName
 {
-  fn fmt(&self, f: &mut fmt::Formatter<'_>) -> fmt::Result {
-    if self.inner.is_empty() {
-      return f.write_str("<empty LinExpr>");
-    }
-
-    let (offset, positive) = float_fmt_helper(self.inner.get_offset(), 0.0);
-
-    let mut is_first_term = false;
-    if let Some(offset) = offset {
-      f.write_fmt(format_args!("{}", if positive { offset } else { -offset }))?;
-    } else {
-      is_first_term = true;
-    }
-
-    for (var, &coeff) in self.inner.iter_terms() {
-      let (coeff, positive) = float_fmt_helper(coeff, 1.0);
-
-      // write the operator with the previous term
-      if !is_first_term {
-        f.write_str(if positive { " + " } else { " - " })?;
-      } else {
-        is_first_term = false;
-        if !positive {
-          f.write_char('-')?;
-        }
-      }
-      if let Some(coeff) = coeff {
-        f.write_fmt(format_args!("{} ", coeff))?;
-      }
-      self.writer.write_name(var, f)?;
-    }
-    Ok(())
-  }
+    fn fmt(&self, f: &mut fmt::Formatter<'_>) -> fmt::Result {
+        if self.inner.is_empty() {
+            return f.write_str("<empty LinExpr>");
+        }
+
+        let (offset, positive) = float_fmt_helper(self.inner.get_offset(), 0.0);
+
+        let mut is_first_term = false;
+        if let Some(offset) = offset {
+            f.write_fmt(format_args!("{}", if positive { offset } else { -offset }))?;
+        } else {
+            is_first_term = true;
+        }
+
+        for (var, &coeff) in self.inner.iter_terms() {
+            let (coeff, positive) = float_fmt_helper(coeff, 1.0);
+
+            // write the operator with the previous term
+            if !is_first_term {
+                f.write_str(if positive { " + " } else { " - " })?;
+            } else {
+                is_first_term = false;
+                if !positive {
+                    f.write_char('-')?;
+                }
+            }
+            if let Some(coeff) = coeff {
+                f.write_fmt(format_args!("{} ", coeff))?;
+            }
+            self.writer.write_name(var, f)?;
+        }
+        Ok(())
+    }
 }
 
 
 impl<W: QueryVarName> fmt::Debug for NameMapped<'_, QuadExpr, W> {
-  fn fmt(&self, f: &mut fmt::Formatter<'_>) -> fmt::Result {
-    if self.inner.is_empty() {
-      return f.write_str("<empty QuadExpr>");
-    }
-
-    let mut is_first_term = false;
-    if self.inner.linexpr.is_empty() {
-      is_first_term = true
-    } else {
-      self.inner.linexpr.with_names(self.writer).fmt(f)?;
-    }
-
-    for ((x, y), &coeff) in &self.inner.qcoeffs {
-      let (coeff, positive) = float_fmt_helper(coeff, 1.0);
-      if is_first_term {
-        is_first_term = false;
-        if !positive {
-          f.write_char('-')?;
-        }
-      } else {
-        f.write_str(if positive { " + " } else { " - " })?;
-      }
-      if let Some(coeff) = coeff {
-        f.write_fmt(format_args!("{} ", coeff))?;
-      }
-      self.writer.write_name(x, f)?;
-      f.write_char('*')?;
-      self.writer.write_name(y, f)?;
-    }
-    Ok(())
-  }
+    fn fmt(&self, f: &mut fmt::Formatter<'_>) -> fmt::Result {
+        if self.inner.is_empty() {
+            return f.write_str("<empty QuadExpr>");
+        }
+
+        let mut is_first_term = false;
+        if self.inner.linexpr.is_empty() {
+            is_first_term = true
+        } else {
+            self.inner.linexpr.with_names(self.writer).fmt(f)?;
+        }
+
+        for ((x, y), &coeff) in &self.inner.qcoeffs {
+            let (coeff, positive) = float_fmt_helper(coeff, 1.0);
+            if is_first_term {
+                is_first_term = false;
+                if !positive {
+                    f.write_char('-')?;
+                }
+            } else {
+                f.write_str(if positive { " + " } else { " - " })?;
+            }
+            if let Some(coeff) = coeff {
+                f.write_fmt(format_args!("{} ", coeff))?;
+            }
+            self.writer.write_name(x, f)?;
+            f.write_char('*')?;
+            self.writer.write_name(y, f)?;
+        }
+        Ok(())
+    }
 }
 
 impl<W: QueryVarName> fmt::Debug for NameMapped<'_, Expr, W> {
-  fn fmt(&self, f: &mut fmt::Formatter<'_>) -> fmt::Result {
-    use Expr::*;
-    match &self.inner {
-      Constant(a) => {
-        f.write_fmt(format_args!("{}", a))?;
-      },
-      Term(a, x) => {
-        if (a - 1.0).abs() > f64::EPSILON {
-          f.write_fmt(format_args!("{} ", a))?;
-        }
-        self.writer.write_name(x, f)?;
-      }
-      QTerm(a, x, y) => {
-        if (a - 1.0).abs() > f64::EPSILON {
-          f.write_fmt(format_args!("{} ", a))?;
-        }
-        self.writer.write_name(x, f)?;
-        f.write_char('*')?;
-        self.writer.write_name(y, f)?;
-      }
-      Linear(e) => {
-        e.with_names(self.writer).fmt(f)?;
-      },
-      Quad(e) => {
-        e.with_names(self.writer).fmt(f)?;
-      },
-    }
-    Ok(())
-  }
+    fn fmt(&self, f: &mut fmt::Formatter<'_>) -> fmt::Result {
+        use Expr::*;
+        match &self.inner {
+            Constant(a) => {
+                f.write_fmt(format_args!("{}", a))?;
+            }
+            Term(a, x) => {
+                if (a - 1.0).abs() > f64::EPSILON {
+                    f.write_fmt(format_args!("{} ", a))?;
+                }
+                self.writer.write_name(x, f)?;
+            }
+            QTerm(a, x, y) => {
+                if (a - 1.0).abs() > f64::EPSILON {
+                    f.write_fmt(format_args!("{} ", a))?;
+                }
+                self.writer.write_name(x, f)?;
+                f.write_char('*')?;
+                self.writer.write_name(y, f)?;
+            }
+            Linear(e) => {
+                e.with_names(self.writer).fmt(f)?;
+            }
+            Quad(e) => {
+                e.with_names(self.writer).fmt(f)?;
+            }
+        }
+        Ok(())
+    }
 }
 
 
 impl<W: QueryVarName> fmt::Debug for NameMapped<'_, IneqExpr, W> {
-  fn fmt(&self, f: &mut fmt::Formatter<'_>) -> fmt::Result {
-    use crate::ConstrSense::*;
-    let cmp = match self.inner.sense {
-      Less => "≤",
-      Greater => "≥",
-      Equal => "=",
-    };
-
-    self.inner.lhs.with_names(self.writer).fmt(f)?;
-    f.write_fmt(format_args!(" {} ", cmp))?;
-    self.inner.rhs.with_names(self.writer).fmt(f)?;
-    Ok(())
-  }
+    fn fmt(&self, f: &mut fmt::Formatter<'_>) -> fmt::Result {
+        use crate::ConstrSense::*;
+        let cmp = match self.inner.sense {
+            Less => "≤",
+            Greater => "≥",
+            Equal => "=",
+        };
+
+        self.inner.lhs.with_names(self.writer).fmt(f)?;
+        f.write_fmt(format_args!(" {} ", cmp))?;
+        self.inner.rhs.with_names(self.writer).fmt(f)?;
+        Ok(())
+    }
 }
 
 
 impl<W: QueryVarName> fmt::Debug for NameMapped<'_, RangeExpr, W> {
-  fn fmt(&self, f: &mut fmt::Formatter<'_>) -> fmt::Result {
-    self.inner.expr.with_names(self.writer).fmt(f)?;
-    f.write_fmt(format_args!(
-      " ∈ [{}, {}]",
-      self.inner.lb,
-      self.inner.ub
-    ))
-  }
+    fn fmt(&self, f: &mut fmt::Formatter<'_>) -> fmt::Result {
+        self.inner.expr.with_names(self.writer).fmt(f)?;
+        f.write_fmt(format_args!(
+            " ∈ [{}, {}]",
+            self.inner.lb,
+            self.inner.ub
+        ))
+    }
 }
 
 
@@ -1281,14 +1260,9 @@
 #[cfg(test)]
 mod tests {
     use super::*;
-<<<<<<< HEAD
-  use std::hash::BuildHasher;
-
-  extern crate self as grb;
-=======
+    use std::hash::BuildHasher;
 
     extern crate self as grb;
->>>>>>> 9f240cca
 
     macro_rules! make_model_with_vars {
     ($model:ident, $($var:ident),+) => {
@@ -1458,16 +1432,16 @@
         let e = x * y;
         assert!((e.evaluate(&var_values) - 8.) <= 1e-8);
 
-        let e : Expr = 2 * (x * y);
+        let e: Expr = 2 * (x * y);
         assert!((e.evaluate(&var_values) - 16.) <= 1e-8);
 
-        let e : Expr = 2 * x;
+        let e: Expr = 2 * x;
         assert!((e.evaluate(&var_values) - 4.) <= 1e-8);
 
-        let e: Expr = 2 + x + 3*y;
+        let e: Expr = 2 + x + 3 * y;
         assert!((e.evaluate(&var_values) - 16.) <= 1e-8);
 
-        let e: Expr = x + 3*(y*x) + 1;
+        let e: Expr = x + 3 * (y * x) + 1;
         assert!((e.evaluate(&var_values) - 27.) <= 1e-8);
     }
 
@@ -1477,16 +1451,16 @@
         make_model_with_vars!(m, x, y);
         let mut var_values = HashMap::new();
         var_values.insert(x, 1);
-        let e : Expr = x + y;
+        let e: Expr = x + y;
         e.evaluate(&var_values);
     }
 
     #[test]
     fn expr_generic_hashmap() {
-      fn inner<S: BuildHasher>(var_values: HashMap<Var, f64, S>) {
-        Expr::from(0.0).evaluate(&var_values);
-      }
-
-      inner(HashMap::new());
+        fn inner<S: BuildHasher>(var_values: HashMap<Var, f64, S>) {
+            Expr::from(0.0).evaluate(&var_values);
+        }
+
+        inner(HashMap::new());
     }
 }