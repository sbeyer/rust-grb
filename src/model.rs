// Copyright (c) 2016 Yusuke Sasaki
//
// This software is released under the MIT License.
// See http://opensource.org/licenses/mit-license.php or <LICENSE>.

#[path = "callback.rs"]
pub mod callback;
#[path = "expr.rs"]
pub mod expr;

use ffi;
use itertools::{Itertools, Zip};

use std::cell::Cell;
use std::ffi::CString;
use std::iter;
use std::mem::transmute;
use std::ops::{Deref, DerefMut};
use std::panic::{catch_unwind, AssertUnwindSafe};
use std::ptr::{null, null_mut};
use std::rc::Rc;
use std::slice::Iter;

use attr;
use attribute::{Attr, AttrArray};
use self::callback::{Callback, New};
use self::expr::{LinExpr, QuadExpr};
use env::{Env, EnvAPI};
use error::{Error, Result};
use util;


/// Type for new variable
#[derive(Debug,Clone,Copy)]
pub enum VarType {
  Binary,
  Continuous,
  Integer,
  SemiCont,
  SemiInt,
}

impl Into<ffi::c_char> for VarType {
  fn into(self) -> ffi::c_char {
    match self {
      VarType::Binary => 'B' as ffi::c_char,
      VarType::Continuous => 'C' as ffi::c_char,
      VarType::Integer => 'I' as ffi::c_char,
      VarType::SemiCont => 'S' as ffi::c_char,
      VarType::SemiInt => 'N' as ffi::c_char,
    }
  }
}


/// Sense for new linear/quadratic constraint
#[derive(Debug,Copy,Clone)]
pub enum ConstrSense {
  Equal,
  Greater,
  Less
}

impl Into<ffi::c_char> for ConstrSense {
  fn into(self) -> ffi::c_char {
    match self {
      ConstrSense::Equal => '=' as ffi::c_char,
      ConstrSense::Less => '<' as ffi::c_char,
      ConstrSense::Greater => '>' as ffi::c_char,
    }
  }
}


/// Sense of new objective function
#[derive(Debug,Copy,Clone)]
pub enum ModelSense {
  Minimize = 1,
  Maximize = -1
}

impl Into<i32> for ModelSense {
  fn into(self) -> i32 { (unsafe { transmute::<_, i8>(self) }) as i32 }
}

#[test]
fn modelsense_conversion_success() {
  use self::ModelSense;
  assert_eq!(Into::<i32>::into(ModelSense::Minimize), 1i32);
  assert_eq!(Into::<i32>::into(ModelSense::Maximize), -1i32);
}


/// Type of new SOS constraint
#[derive(Debug,Copy,Clone)]
pub enum SOSType {
  SOSType1 = 1,
  SOSType2 = 2
}

impl Into<i32> for SOSType {
  fn into(self) -> i32 { (unsafe { transmute::<_, i8>(self) }) as i32 }
}


/// Status of a model
#[derive(Debug,Copy,Clone,PartialEq)]
pub enum Status {
  Loaded = 1,
  Optimal,
  Infeasible,
  InfOrUnbd,
  Unbounded,
  CutOff,
  IterationLimit,
  NodeLimit,
  TimeLimit,
  SolutionLimit,
  Interrupted,
  Numeric,
  SubOptimal,
  InProgress
}

impl From<i32> for Status {
  fn from(val: i32) -> Status {
    match val {
      1..=14 => unsafe { transmute(val as i8) },
      _ => panic!("cannot convert to Status: {}", val)
    }
  }
}

/// Type of cost function at feasibility relaxation
#[derive(Debug,Copy,Clone)]
pub enum RelaxType {
  /// The weighted magnitude of bounds and constraint violations
  /// ($penalty(s\_i) = w\_i s\_i$)
  Linear = 0,

  /// The weighted square of magnitude of bounds and constraint violations
  /// ($penalty(s\_i) = w\_i s\_i\^2$)
  Quadratic = 1,

  /// The weighted count of bounds and constraint violations
  /// ($penalty(s\_i) = w\_i \cdot [s\_i > 0]$)
  Cardinality = 2
}

impl Into<i32> for RelaxType {
  fn into(self) -> i32 { (unsafe { transmute::<_, i8>(self) }) as i32 }
}


/// Provides methods to query/modify attributes associated with certain element.
#[derive(Debug, Clone)]
pub struct Proxy(Rc<Cell<i32>>);

// MEMO:
// 0,1,2,...,INTMAX   : active
// -1                 : wait for adding (before calling update())
// -2                 : removed from the model.
// -3,-4,...          : wait for removing (before calling update())
//  * -3 - index  => indices

impl Proxy {
  fn new(idx: i32) -> Proxy { Proxy(Rc::new(Cell::new(idx))) }
  pub fn index(&self) -> i32 { self.0.get() }
  fn set_index(&mut self, value: i32) { self.0.set(value) }

  /// Query the value of attribute.
  pub fn get<A: AttrArray>(&self, model: &Model, attr: A) -> Result<A::Out> { model.get_element(attr, self.index()) }

  /// Set the value of attribute.
  pub fn set<A: AttrArray>(&self, model: &mut Model, attr: A, val: A::Out) -> Result<()> {
    model.set_element(attr, self.index(), val)
  }

  // Remove from the model.
  pub fn remove(&mut self) {
    let orig = self.index();
    self.set_index(-3 - orig);
  }
}

impl PartialEq for Proxy {
  fn eq(&self, other: &Proxy) -> bool { self.0.as_ref() as *const Cell<i32> == other.0.as_ref() as *const Cell<i32> }
}


macro_rules! impl_traits_for_proxy {
  {$($t:ident)*} => { $(
    impl $t {
      fn new(idx: i32) -> $t { $t(Proxy::new(idx)) }
    }

    impl Deref for $t {
      type Target = Proxy;
      fn deref(&self) -> &Proxy { &self.0 }
    }

    impl DerefMut for $t {
      fn deref_mut(&mut self) -> &mut Proxy { &mut self.0 }
    }

    impl PartialEq for $t {
      fn eq(&self, other:&$t) -> bool { self.0.eq(&other.0) }
    }
  )* }
}


/// Proxy object of a variables
#[derive(Debug, Clone)]
pub struct Var(Proxy);

impl Var {
  /// Returns the variable type, lower bound and upper bound in that order.
  ///
  /// Variable type is 'C' for continuous, 'B' for binary, 'I' for integer,
  /// 'S' for semi-continuous, or 'N' for semi-integer.
  pub fn get_type(&self, model: &Model) -> Result<(char, f64, f64)> {
    let lb = self.get(&model, attr::LB)?;
    let ub = self.get(&model, attr::UB)?;
    let vtype: i8 = self.get(&model, attr::VType)?;
    let vtype = vtype as u8 as char;
    Ok((vtype, lb, ub))
  }
}

/// Proxy object of a linear constraint
#[derive(Clone,Debug)]
pub struct Constr(Proxy);

/// Proxy object of a quadratic constraint
#[derive(Clone,Debug)]
pub struct QConstr(Proxy);

/// Proxy object of a Special Order Set (SOS) constraint
#[derive(Clone,Debug)]
pub struct SOS(Proxy);

impl_traits_for_proxy! { Var Constr QConstr SOS }



struct CallbackData<'a> {
  model: &'a Model,
  callback: &'a mut dyn FnMut(Callback) -> Result<()>
}

<<<<<<< HEAD
#[allow(unused_variables)]
extern "C" fn callback_wrapper(model: *mut ffi::GRBmodel, cbdata: *mut ffi::c_void, loc: ffi::c_int,
                               usrdata: *mut ffi::c_void)
                               -> ffi::c_int {

  let usrdata = unsafe { &mut *(usrdata as *mut CallbackData) };
=======
#[allow(clippy::unused_variables)]
#[allow(clippy::transmute_ptr_to_ref)] // Clippy gives a false positive here.
extern "C" fn callback_wrapper(_model: *mut ffi::GRBmodel, cbdata: *mut ffi::c_void, loc: ffi::c_int,
                               usrdata: *mut ffi::c_void)
                               -> ffi::c_int {

  let usrdata = unsafe { transmute::<_, &mut CallbackData>(usrdata) };
>>>>>>> 90fa04fb
  let (callback, model) = (&mut usrdata.callback, &usrdata.model);

  #[allow(clippy::useless_conversion)]
  match Callback::new(cbdata, loc.into(), model) {
    Err(err) => {
      println!("failed to create context: {:?}", err);
      -3
    }
    Ok(context) => {
      match catch_unwind(AssertUnwindSafe(|| if callback(context).is_ok() { 0 } else { -1 })) {
        Ok(ret) => ret,
        Err(_e) => -3000,
      }
    }
  }
}

#[allow(clippy::unused_variables)]
extern "C" fn null_callback_wrapper(_model: *mut ffi::GRBmodel, _cbdata: *mut ffi::c_void, _loc: ffi::c_int,
                                    _usrdata: *mut ffi::c_void)
                                    -> ffi::c_int {
  0
}


/// Gurobi model object associated with certain environment.
pub struct Model {
  model: *mut ffi::GRBmodel,
  env: Env,
  updatemode: Option<i32>,
  vars: Vec<Var>,
  constrs: Vec<Constr>,
  qconstrs: Vec<QConstr>,
  sos: Vec<SOS>
}

pub trait FromRaw {
  /// create an empty model which associated with certain environment.
  fn from_raw(model: *mut ffi::GRBmodel) -> Result<Model>;
}

impl FromRaw for Model {
  /// create an empty model which associated with certain environment.
  fn from_raw(model: *mut ffi::GRBmodel) -> Result<Model> {
    use env::FromRaw;
    let env = unsafe { ffi::GRBgetenv(model) };
    if env.is_null() {
      return Err(Error::FromAPI("Failed to retrieve GRBenv from given model".to_owned(),
                                2002));
    }
    let env = Env::from_raw(env);

    let mut model = Model {
      model,
      env,
      updatemode: None,
      vars: Vec::new(),
      constrs: Vec::new(),
      qconstrs: Vec::new(),
      sos: Vec::new()
    };
    model.populate()?;
    Ok(model)
  }
}

impl Model {
  /// Create an empty Gurobi model from the environment.
  ///
  /// Note that the given environment will be copied by the Gurobi API
  /// and a new environment associated with the model will be created.
  /// If you want to query/modify the value of parameters, use `get_env()`/`get_env_mut()`.
  ///
  /// # Arguments
  /// * __modelname__ : Name of the model
  /// * __env__ : An environment object.
  ///
  /// # Example
  /// ```
  /// use gurobi::*;
  ///
  /// let mut env = gurobi::Env::new("").unwrap();
  /// env.set(param::OutputFlag, 0).unwrap();
  /// env.set(param::Heuristics, 0.5).unwrap();
  /// let env = env;
  /// // ...
  ///
  /// let mut model = Model::new("model1", &env).unwrap();
  /// assert_eq!(model.get_env().get(param::OutputFlag).unwrap(), 0);
  ///
  /// model.get_env_mut().set(param::OutputFlag, 1).unwrap();
  /// // ...
  /// assert_eq!(model.get_env().get(param::OutputFlag).unwrap(), 1);
  /// assert_eq!(env.get(param::OutputFlag).unwrap(), 0); // original env is copied
  /// ```
  pub fn new(modelname: &str, env: &Env) -> Result<Model> {
    let modelname = CString::new(modelname)?;
    let mut model = null_mut();
    env.check_apicall(unsafe {
      ffi::GRBnewmodel(env.get_ptr(),
                       &mut model,
                       modelname.as_ptr(),
                       0,
                       null(),
                       null(),
                       null(),
                       null(),
                       null())
    })?;
    Self::from_raw(model)
  }

  /// Read a model from a file
  pub fn read_from(filename: &str, env: &Env) -> Result<Model> {
    let filename = CString::new(filename)?;
    let mut model = null_mut();
    env.check_apicall(unsafe { ffi::GRBreadmodel(env.get_ptr(), filename.as_ptr(), &mut model) })?;
    Self::from_raw(model)
  }

  /// create a copy of the model
  pub fn copy(&self) -> Result<Model> {
    let copied = unsafe { ffi::GRBcopymodel(self.model) };
    if copied.is_null() {
      return Err(Error::FromAPI("Failed to create a copy of the model".to_owned(), 20002));
    }

    Model::from_raw(copied)
  }

  /// Create an fixed model associated with the model.
  ///
  /// In fixed model, each integer variable is fixed to the value that it takes in the
  /// original MIP solution.
  /// Note that the model must be MIP and have a solution loaded.
  pub fn fixed(&self) -> Result<Model> {
    let fixed = unsafe { ffi::GRBfixedmodel(self.model) };
    if fixed.is_null() {
      return Err(Error::FromAPI("failed to create fixed model".to_owned(), 20002));
    }
    Model::from_raw(fixed)
  }

  /// Create an relaxation of the model (undocumented).
  pub fn relax(&self) -> Result<Model> {
    let relaxed = unsafe { ffi::GRBrelaxmodel(self.model) };
    if relaxed.is_null() {
      return Err(Error::FromAPI("failed to create relaxed model".to_owned(), 20002));
    }
    Model::from_raw(relaxed)
  }

  /// Perform presolve on the model.
  pub fn presolve(&self) -> Result<Model> {
    let presolved = unsafe { ffi::GRBpresolvemodel(self.model) };
    if presolved.is_null() {
      return Err(Error::FromAPI("failed to create presolved model".to_owned(), 20002));
    }
    Model::from_raw(presolved)
  }

  /// Create a feasibility model (undocumented).
  pub fn feasibility(&self) -> Result<Model> {
    let feasibility = unsafe { ffi::GRBfeasibility(self.model) };
    if feasibility.is_null() {
      return Err(Error::FromAPI("failed to create feasibility model".to_owned(), 20002));
    }
    Model::from_raw(feasibility)
  }

  /// Get immutable reference of an environment object associated with the model.
  pub fn get_env(&self) -> &Env { &self.env }

  /// Get mutable reference of an environment object associated with the model.
  pub fn get_env_mut(&mut self) -> &mut Env { &mut self.env }


  fn remove_items<P: DerefMut<Target = Proxy> + Clone>(vec: &[P]) -> (Vec<P>, Vec<i32>) {
    let (added, removed): (Vec<_>, _) = vec.iter().cloned().partition(|v| v.index() >= -1);

    let mut buf = Vec::with_capacity(removed.len());
    for mut elem in removed.into_iter() {
      if elem.index() < -2 {
        buf.push(-3 - elem.index())
      }
      elem.set_index(-2);
    }

    (added, buf)
  }

  fn rearrange<P: DerefMut<Target = Proxy>>(mut vec: Vec<P>) -> Vec<P> {
    for (i, elem) in vec.iter_mut().enumerate() {
      elem.set_index(i as i32);
    }
    vec
  }

  /// Apply all modification of the model to process
  pub fn update(&mut self) -> Result<()> {
    let (vars, delind) = Self::remove_items(&self.vars);
    if !delind.is_empty() {
      self.check_apicall(unsafe { ffi::GRBdelvars(self.model, delind.len() as ffi::c_int, delind.as_ptr()) })?;
    }

    let (constrs, delind) = Self::remove_items(&self.constrs);
    if !delind.is_empty() {
      self.check_apicall(unsafe { ffi::GRBdelconstrs(self.model, delind.len() as ffi::c_int, delind.as_ptr()) })?;
    }

    let (qconstrs, delind) = Self::remove_items(&self.qconstrs);
    if !delind.is_empty() {
      self.check_apicall(unsafe { ffi::GRBdelqconstrs(self.model, delind.len() as ffi::c_int, delind.as_ptr()) })?;
    }

    let (sos, delind) = Self::remove_items(&self.sos);
    if !delind.is_empty() {
      self.check_apicall(unsafe { ffi::GRBdelsos(self.model, delind.len() as ffi::c_int, delind.as_ptr()) })?;
    }

    // process all of the modification.
    self.check_apicall(unsafe { ffi::GRBupdatemodel(self.model) })?;

    // rearrange indices.
    self.vars = Self::rearrange(vars);
    self.constrs = Self::rearrange(constrs);
    self.qconstrs = Self::rearrange(qconstrs);
    self.sos = Self::rearrange(sos);
    self.updatemode = None;

    Ok(())
  }

  /// retrieve update mode.
  /// 0 => all changes are immediately affects
  /// 1 => pending until update() called.
  fn get_update_mode(&mut self) -> Result<i32> {
    match self.updatemode {
      Some(mode) => Ok(mode),
      None => {
        use param;
        let mode = self.env.get(param::UpdateMode)?;
        self.updatemode = Some(mode);
        Ok(mode)
      }
    }
  }

  /// Optimize the model synchronously
  pub fn optimize(&mut self) -> Result<()> {
    self.update()?;
    self.check_apicall(unsafe { ffi::GRBoptimize(self.model) })
  }

  /// Optimize the model asynchronously
  pub fn optimize_async(&mut self) -> Result<()> {
    self.update()?;
    self.check_apicall(unsafe { ffi::GRBoptimizeasync(self.model) })
  }

  /// Optimize the model with a callback function
<<<<<<< HEAD
=======
  #[allow(clippy::useless_transmute)] // Clippy gives a false positive here.
>>>>>>> 90fa04fb
  pub fn optimize_with_callback<F>(&mut self, mut callback: F) -> Result<()>
    where F: FnMut(Callback) -> Result<()> + 'static
  {
    self.update()?;
    let usrdata = CallbackData {
      model: self,
      callback: &mut callback
    };
    self.check_apicall(unsafe { ffi::GRBsetcallbackfunc(self.model, callback_wrapper, transmute(&usrdata)) })?;

    self.check_apicall(unsafe { ffi::GRBoptimize(self.model) })?;

    // clear callback from the model.
    // Notice: Rust does not have approproate mechanism which treats "null" C-style function
    // pointer.
    self.check_apicall(unsafe { ffi::GRBsetcallbackfunc(self.model, null_callback_wrapper, null_mut()) })
  }

  /// Wait for a optimization called asynchronously.
  pub fn sync(&self) -> Result<()> { self.check_apicall(unsafe { ffi::GRBsync(self.model) }) }

  /// Compute an Irreducible Inconsistent Subsystem (IIS) of the model.
  pub fn compute_iis(&mut self) -> Result<()> { self.check_apicall(unsafe { ffi::GRBcomputeIIS(self.model) }) }

  /// Send a request to the model to terminate the current optimization process.
  pub fn terminate(&self) { unsafe { ffi::GRBterminate(self.model) } }

  /// Reset the model to an unsolved state.
  ///
  /// All solution information previously computed are discarded.
  pub fn reset(&self) -> Result<()> { self.check_apicall(unsafe { ffi::GRBresetmodel(self.model) }) }

  /// Perform an automated search for parameter settings that improve performance on the model.
  /// See also references [on official
  /// manual](https://www.gurobi.com/documentation/6.5/refman/parameter_tuning_tool.html#sec:Tuning).
  pub fn tune(&self) -> Result<()> { self.check_apicall(unsafe { ffi::GRBtunemodel(self.model) }) }

  /// Prepare to retrieve the results of `tune()`.
  /// See also references [on official
  /// manual](https://www.gurobi.com/documentation/6.5/refman/parameter_tuning_tool.html#sec:Tuning).
  pub fn get_tune_result(&self, n: i32) -> Result<()> {
    self.check_apicall(unsafe { ffi::GRBgettuneresult(self.model, n) })
  }

  /// Create/retrieve a concurrent environment for the model
  ///
  /// Note that the number of concurrent environments (`num`) must be contiguously numbered.
  ///
  /// # Example
  /// ```ignore
  /// let env1 = model.get_concurrent_env(0).unwrap();
  /// let env2 = model.get_concurrent_env(1).unwrap();
  /// let env3 = model.get_concurrent_env(2).unwrap();
  /// ...
  /// ```
  #[deprecated]
  pub fn get_concurrent_env(&self, num: i32) -> Result<Env> {
    use env::FromRaw;

    let env = unsafe { ffi::GRBgetconcurrentenv(self.model, num) };
    if env.is_null() {
      return Err(Error::FromAPI("Cannot get a concurrent environment.".to_owned(), 20003));
    }
    Ok(Env::from_raw(env))
  }

  /// Discard all concurrent environments for the model.
  #[deprecated]
  pub fn discard_concurrent_envs(&self) { unsafe { ffi::GRBdiscardconcurrentenvs(self.model) } }

  /// Insert a message into log file.
  ///
  /// When **message** cannot convert to raw C string, a panic is occurred.
  pub fn message(&self, message: &str) { self.env.message(message); }

  /// Import optimization data of the model from a file.
  pub fn read(&mut self, filename: &str) -> Result<()> {
    let filename = CString::new(filename)?;
    self.check_apicall(unsafe { ffi::GRBread(self.model, filename.as_ptr()) })
  }

  /// Export optimization data of the model to a file.
  pub fn write(&self, filename: &str) -> Result<()> {
    let filename = CString::new(filename)?;
    self.check_apicall(unsafe { ffi::GRBwrite(self.model, filename.as_ptr()) })
  }


  /// add a decision variable to the model.
  pub fn add_var(&mut self, name: &str, vtype: VarType, obj: f64, lb: f64, ub: f64, colconstrs: &[Constr],
                 colvals: &[f64])
                 -> Result<Var> {
    if colconstrs.len() != colvals.len() {
      return Err(Error::InconsistentDims);
    }

    let colconstrs = {
      let mut buf = Vec::with_capacity(colconstrs.len());
      for elem in colconstrs.iter() {
        let idx = elem.index();
        if idx < 0 {
          return Err(Error::InconsistentDims);
        }
        buf.push(idx);
      }
      buf
    };

    let name = CString::new(name)?;
    self.check_apicall(unsafe {
      ffi::GRBaddvar(self.model,
                     colvals.len() as ffi::c_int,
                     colconstrs.as_ptr(),
                     colvals.as_ptr(),
                     obj,
                     lb,
                     ub,
                     vtype.into(),
                     name.as_ptr())
    })?;

    let col_no = if self.get_update_mode()? != 0 {
      self.vars.len() as i32
    } else {
      -1
    };

    self.vars.push(Var::new(col_no));
    Ok(self.vars.last().cloned().unwrap())
  }

  /// add decision variables to the model.
  pub fn add_vars(&mut self, names: &[&str], vtypes: &[VarType], objs: &[f64], lbs: &[f64], ubs: &[f64],
                  colconstrs: &[&[Constr]], colvals: &[&[f64]])
                  -> Result<Vec<Var>> {
    if names.len() != vtypes.len() || vtypes.len() != objs.len() || objs.len() != lbs.len() ||
       lbs.len() != ubs.len() || ubs.len() != colconstrs.len() || colconstrs.len() != colvals.len() {
      return Err(Error::InconsistentDims);
    }

    let names = {
      let mut buf = Vec::with_capacity(names.len());
      for &name in names.iter() {
        let name = CString::new(name)?;
        buf.push(name.as_ptr());
      }
      buf
    };

    let vtypes = {
      let mut buf = Vec::with_capacity(vtypes.len());
      for &vtype in vtypes.iter() {
        let vtype = vtype.into();
        buf.push(vtype);
      }
      buf
    };

    let (beg, ind, val) = {
      let len_ind = colconstrs.iter().fold(0usize, |e, &c| e + c.len());
      let mut buf_beg = Vec::with_capacity(colconstrs.len());
      let mut buf_ind = Vec::with_capacity(len_ind);
      let mut buf_val: Vec<f64> = Vec::with_capacity(len_ind);

      let mut beg = 0i32;
      for (constrs, &vals) in Zip::new((colconstrs, colvals)) {
        if constrs.len() != vals.len() {
          return Err(Error::InconsistentDims);
        }

        buf_beg.push(beg);
        beg += constrs.len() as i32;

        for c in constrs.iter() {
          let idx = c.index();
          if idx < 0 {
            return Err(Error::InconsistentDims);
          }
          buf_ind.push(idx);
        }

        buf_val.extend(vals);
      }

      (buf_beg, buf_ind, buf_val)
    };

    self.check_apicall(unsafe {
      ffi::GRBaddvars(self.model,
                      names.len() as ffi::c_int,
                      beg.len() as ffi::c_int,
                      beg.as_ptr(),
                      ind.as_ptr(),
                      val.as_ptr(),
                      objs.as_ptr(),
                      lbs.as_ptr(),
                      ubs.as_ptr(),
                      vtypes.as_ptr(),
                      names.as_ptr())
    })?;

    let mode = self.get_update_mode()?;

    let xcols = self.vars.len();
    let cols = self.vars.len() + names.len();

    for col_no in xcols..cols {
      self.vars.push(Var::new(if mode != 0 { col_no as i32 } else { -1 }));
    }

    Ok(self.vars[xcols..].iter().cloned().collect_vec())
  }


  /// add a linear constraint to the model.
  pub fn add_constr(&mut self, name: &str, expr: LinExpr, sense: ConstrSense, rhs: f64) -> Result<Constr> {
    let constrname = CString::new(name)?;
    let (vars, coeff, offset) = expr.into();
    self.check_apicall(unsafe {
      ffi::GRBaddconstr(self.model,
                        coeff.len() as ffi::c_int,
                        vars.as_ptr(),
                        coeff.as_ptr(),
                        sense.into(),
                        rhs - offset,
                        constrname.as_ptr())
    })?;

    let row_no = if self.get_update_mode()? != 0 {
      self.constrs.len() as i32
    } else {
      -1
    };
    self.constrs.push(Constr::new(row_no));

    Ok(self.constrs.last().cloned().unwrap())
  }

  /// add linear constraints to the model.
  pub fn add_constrs(&mut self, name: &[&str], expr: &[LinExpr], sense: &[ConstrSense], rhs: &[f64])
                     -> Result<Vec<Constr>> {
    let mut constrnames = Vec::with_capacity(name.len());
    for &s in name.iter() {
      let name = CString::new(s)?;
      constrnames.push(name.as_ptr());
    }

    let expr: Vec<(_, _, _)> = expr.iter().cloned().map(|e| e.into()).collect_vec();

    let sense = sense.iter().map(|&s| s.into()).collect_vec();
    let rhs = Zip::new((rhs, &expr)).map(|(rhs, expr)| rhs - expr.2).collect_vec();

    let mut beg = Vec::with_capacity(expr.len());

    let numnz = expr.iter().map(|expr| expr.0.len()).sum();
    let mut ind = Vec::with_capacity(numnz);
    let mut val = Vec::with_capacity(numnz);

    for expr in expr.iter() {
      let nz = ind.len();
      beg.push(nz as i32);
      ind.extend(&expr.0);
      val.extend(&expr.1);
    }

    self.check_apicall(unsafe {
      ffi::GRBaddconstrs(self.model,
                         constrnames.len() as ffi::c_int,
                         beg.len() as ffi::c_int,
                         beg.as_ptr(),
                         ind.as_ptr(),
                         val.as_ptr(),
                         sense.as_ptr(),
                         rhs.as_ptr(),
                         constrnames.as_ptr())
    })?;

    let mode = self.get_update_mode()?;

    let xrows = self.constrs.len();
    let rows = self.constrs.len() + constrnames.len();

    for row_no in xrows..rows {
      self.constrs.push(Constr::new(if mode != 0 { row_no as i32 } else { -1 }));
    }

    Ok(self.constrs[xrows..].iter().cloned().collect_vec())
  }

  /// Add a range constraint to the model.
  ///
  /// This operation adds a decision variable with lower/upper bound, and a linear
  /// equality constraint which states that the value of variable must equal to `expr`.
  ///
  /// # Returns
  /// * An decision variable associated with the model. It has lower/upper bound constraints.
  /// * An linear equality constraint associated with the model.
  pub fn add_range(&mut self, name: &str, expr: LinExpr, lb: f64, ub: f64) -> Result<(Var, Constr)> {
    let constrname = CString::new(name)?;
    let (vars, coeff, offset) = expr.into();
    self.check_apicall(unsafe {
      ffi::GRBaddrangeconstr(self.model,
                             coeff.len() as ffi::c_int,
                             vars.as_ptr(),
                             coeff.as_ptr(),
                             lb - offset,
                             ub - offset,
                             constrname.as_ptr())
    })?;

    let mode = self.get_update_mode()?;

    let col_no = if mode != 0 {
      self.vars.len() as i32
    } else {
      -1
    };
    self.vars.push(Var::new(col_no));

    let row_no = if mode != 0 {
      self.constrs.len() as i32
    } else {
      -1
    };
    self.constrs.push(Constr::new(row_no));

    Ok((self.vars.last().cloned().unwrap(), self.constrs.last().cloned().unwrap()))
  }

  /// Add range constraints to the model.
  pub fn add_ranges(&mut self, names: &[&str], expr: &[LinExpr], lb: &[f64], ub: &[f64])
                    -> Result<(Vec<Var>, Vec<Constr>)> {

    let mut constrnames = Vec::with_capacity(names.len());
    for &s in names.iter() {
      let name = CString::new(s)?;
      constrnames.push(name.as_ptr());
    }

    let expr: Vec<(_, _, _)> = expr.iter().cloned().map(|e| e.into()).collect_vec();

    let lhs = Zip::new((lb, &expr)).map(|(lb, expr)| lb - expr.2).collect_vec();
    let rhs = Zip::new((ub, &expr)).map(|(ub, expr)| ub - expr.2).collect_vec();

    let mut beg = Vec::with_capacity(expr.len());

    let numnz = expr.iter().map(|expr| expr.0.len()).sum();
    let mut ind = Vec::with_capacity(numnz);
    let mut val = Vec::with_capacity(numnz);

    for expr in expr.iter() {
      let nz = ind.len();
      beg.push(nz as i32);
      ind.extend(&expr.0);
      val.extend(&expr.1);
    }

    self.check_apicall(unsafe {
      ffi::GRBaddrangeconstrs(self.model,
                              constrnames.len() as ffi::c_int,
                              beg.len() as ffi::c_int,
                              beg.as_ptr(),
                              ind.as_ptr(),
                              val.as_ptr(),
                              lhs.as_ptr(),
                              rhs.as_ptr(),
                              constrnames.as_ptr())
    })?;

    let mode = self.get_update_mode()?;

    let xcols = self.vars.len();
    let cols = self.vars.len() + names.len();
    for col_no in xcols..cols {
      self.vars.push(Var::new(if mode != 0 { col_no as i32 } else { -1 }));
    }

    let xrows = self.constrs.len();
    let rows = self.constrs.len() + constrnames.len();
    for row_no in xrows..rows {
      self.constrs.push(Constr::new(if mode != 0 { row_no as i32 } else { -1 }));
    }

    Ok((self.vars[xcols..].iter().cloned().collect_vec(), self.constrs[xrows..].iter().cloned().collect_vec()))
  }

  /// add a quadratic constraint to the model.
  pub fn add_qconstr(&mut self, constrname: &str, expr: QuadExpr, sense: ConstrSense, rhs: f64) -> Result<QConstr> {
    let constrname = CString::new(constrname)?;
    let (lind, lval, qrow, qcol, qval, offset) = expr.into();
    self.check_apicall(unsafe {
      ffi::GRBaddqconstr(self.model,
                         lval.len() as ffi::c_int,
                         lind.as_ptr(),
                         lval.as_ptr(),
                         qval.len() as ffi::c_int,
                         qrow.as_ptr(),
                         qcol.as_ptr(),
                         qval.as_ptr(),
                         sense.into(),
                         rhs - offset,
                         constrname.as_ptr())
    })?;

    let qrow_no = if self.get_update_mode()? != 0 {
      self.qconstrs.len() as i32
    } else {
      -1
    };
    self.qconstrs.push(QConstr::new(qrow_no));

    Ok(self.qconstrs.last().cloned().unwrap())
  }

  /// add Special Order Set (SOS) constraint to the model.
  pub fn add_sos(&mut self, vars: &[Var], weights: &[f64], sostype: SOSType) -> Result<SOS> {
    if vars.len() != weights.len() {
      return Err(Error::InconsistentDims);
    }

    let vars = vars.iter().map(|v| v.index()).collect_vec();
    let beg = 0;

    self.check_apicall(unsafe {
      ffi::GRBaddsos(self.model,
                     1,
                     vars.len() as ffi::c_int,
                     &sostype.into(),
                     &beg,
                     vars.as_ptr(),
                     weights.as_ptr())
    })?;

    let sos_no = if self.get_update_mode()? != 0 {
      self.sos.len() as i32
    } else {
      -1
    };
    self.sos.push(SOS::new(sos_no));

    Ok(self.sos.last().cloned().unwrap())
  }

  /// Set the objective function of the model.
  pub fn set_objective<Expr: Into<QuadExpr>>(&mut self, expr: Expr, sense: ModelSense) -> Result<()> {
    if self.updatemode.is_some() {
      return Err(Error::FromAPI("The objective function cannot be set before any pending modifies existed".to_owned(),
                                50000));
    }
    let (lind, lval, qrow, qcol, qval, _) = Into::<QuadExpr>::into(expr).into();
    self.del_qpterms()?;
    self.add_qpterms(qrow.as_slice(), qcol.as_slice(), qval.as_slice())?;

    self.set_list(attr::Obj, lind.as_slice(), lval.as_slice())?;

    self.set(attr::ModelSense, sense.into())
  }

  /// Query the value of attributes which associated with variable/constraints.
  pub fn get<A: Attr>(&self, attr: A) -> Result<A::Out> {
    let mut value: A::Buf = util::Init::init();

    self.check_apicall(unsafe {
      use util::AsRawPtr;
      A::get_attr(self.model, attr.into().as_ptr(), value.as_rawptr())
    })?;

    Ok(util::Into::into(value))
  }

  /// Set the value of attributes which associated with variable/constraints.
  pub fn set<A: Attr>(&mut self, attr: A, value: A::Out) -> Result<()> {
    self.check_apicall(unsafe { A::set_attr(self.model, attr.into().as_ptr(), util::From::from(value)) })?;
    self.update()
  }


  fn get_element<A: AttrArray>(&self, attr: A, element: i32) -> Result<A::Out> {
    if element < 0 {
      return Err(Error::InconsistentDims);
    }

    let mut value: A::Buf = util::Init::init();

    self.check_apicall(unsafe {
      use util::AsRawPtr;
      A::get_attrelement(self.model, attr.into().as_ptr(), element, value.as_rawptr())
    })?;

    Ok(util::Into::into(value))
  }

  fn set_element<A: AttrArray>(&mut self, attr: A, element: i32, value: A::Out) -> Result<()> {
    if element < 0 {
      return Err(Error::InconsistentDims);
    }

    self.check_apicall(unsafe {
      A::set_attrelement(self.model,
                         attr.into().as_ptr(),
                         element,
                         util::From::from(value))
    })?;
    self.update()
  }

  /// Query the value of attributes which associated with variable/constraints.
  pub fn get_values<A: AttrArray, P>(&self, attr: A, item: &[P]) -> Result<Vec<A::Out>>
    where P: Deref<Target = Proxy>
  {
    self.get_list(attr,
                  item.iter().map(|e| e.index()).collect_vec().as_slice())
  }

  fn get_list<A: AttrArray>(&self, attr: A, ind: &[i32]) -> Result<Vec<A::Out>> {
    let mut values: Vec<_> = iter::repeat(util::Init::init()).take(ind.len()).collect();

    let ind = {
      let mut buf = Vec::with_capacity(ind.len());
      for &i in ind {
        if i < 0 {
          return Err(Error::InconsistentDims);
        }
        buf.push(i);
      }
      buf
    };

    self.check_apicall(unsafe {
      A::get_attrlist(self.model,
                      attr.into().as_ptr(),
                      ind.len() as ffi::c_int,
                      ind.as_ptr(),
                      values.as_mut_ptr())
    })?;

    Ok(values.into_iter().map(util::Into::into).collect())
  }


  /// Set the value of attributes which associated with variable/constraints.
  pub fn set_values<A: AttrArray, P>(&mut self, attr: A, item: &[P], val: &[A::Out]) -> Result<()>
    where P: Deref<Target = Proxy>
  {
    self.set_list(attr,
                       item.iter().map(|e| e.index()).collect_vec().as_slice(),
                       val)?;
    self.update()
  }

  fn set_list<A: AttrArray>(&mut self, attr: A, ind: &[i32], values: &[A::Out]) -> Result<()> {
    if ind.len() != values.len() {
      return Err(Error::InconsistentDims);
    }

    let ind = {
      let mut buf = Vec::with_capacity(ind.len());
      for &i in ind {
        if i < 0 {
          return Err(Error::InconsistentDims);
        }
        buf.push(i);
      }
      buf
    };
    let values = A::to_rawsets(values)?;

    assert_eq!(ind.len(), values.len());

    self.check_apicall(unsafe {
      A::set_attrlist(self.model,
                      attr.into().as_ptr(),
                      values.len() as ffi::c_int,
                      ind.as_ptr(),
                      values.as_ptr())
    })
  }

  /// Modify the model to create a feasibility relaxation.
  ///
  /// $$
  ///   \text{minimize}\quad f(x) + \sum_{i \in IIS} penalty_i(s_i)
  /// $$
  /// where $s\_i > 0$ is the slack variable of $i$ -th constraint.
  ///
  /// This method will modify the model.
  /// If you don't want to modify the model, copy the model before invoking
  /// this method (see also [`copy()`](#method.copy)).
  ///
  /// ## Arguments
  /// * `relaxtype` : The type of cost function used when finding the minimum cost relaxation.
  ///   See also [`RelaxType`](enum.RelaxType.html).
  /// * `minrelax` : The type of feasibility relaxation to perform.
  /// * `vars` : Variables whose bounds are allowed to be violated.
  /// * `lbpen` / `ubpen` : Penalty for violating a variable lower/upper bound.
  ///   `INFINITY` means that the bounds doesn't allow to be violated.
  /// * `constrs` : Linear constraints that are allowed to be violated.
  /// * `rhspen` : Penalty for violating a linear constraint.
  ///   `INFINITY` means that the bounds doesn't allow to be violated.
  ///
  /// ## Returns
  /// * The objective value for the relaxation performed (if `minrelax` is `true`).
  /// * Slack variables for relaxation and linear/quadratic constraints related to theirs.
  #[allow(clippy::type_complexity)]
  pub fn feas_relax(&mut self, relaxtype: RelaxType, minrelax: bool, vars: &[Var], lbpen: &[f64], ubpen: &[f64],
                    constrs: &[Constr], rhspen: &[f64])
                    -> Result<(f64, Iter<Var>, Iter<Constr>, Iter<QConstr>)> {
    if vars.len() != lbpen.len() || vars.len() != ubpen.len() {
      return Err(Error::InconsistentDims);
    }

    if constrs.len() != rhspen.len() {
      return Err(Error::InconsistentDims);
    }

    let mut pen_lb = vec![super::INFINITY; self.vars.len()];
    let mut pen_ub = vec![super::INFINITY; self.vars.len()];
    for (v, &lb, &ub) in Zip::new((vars, lbpen, ubpen)) {
      let idx = v.index();
      if idx >= self.vars.len() as i32 {
        return Err(Error::InconsistentDims);
      }
      pen_lb[idx as usize] = lb;
      pen_ub[idx as usize] = ub;
    }

    let mut pen_rhs = vec![super::INFINITY; self.constrs.len()];
    for (c, &rhs) in Zip::new((constrs, rhspen)) {
      let idx = c.index();
      if idx >= self.constrs.len() as i32 {
        return Err(Error::InconsistentDims);
      }

      pen_rhs[idx as usize] = rhs;
    }

    let minrelax = if minrelax { 1 } else { 0 };

    let feasobj = 0f64;
    self.check_apicall(unsafe {
      ffi::GRBfeasrelax(self.model,
                        relaxtype.into(),
                        minrelax,
                        pen_lb.as_ptr(),
                        pen_ub.as_ptr(),
                        pen_rhs.as_ptr(),
                        &feasobj)
    })?;
    self.update()?;

    let cols = self.get(attr::NumVars)? as usize;
    let rows = self.get(attr::NumConstrs)? as usize;
    let qrows = self.get(attr::NumQConstrs)? as usize;

    let xcols = self.vars.len();
    let xrows = self.constrs.len();
    let xqrows = self.qconstrs.len();

    self.vars.extend((xcols..cols).map(|idx| Var::new(idx as i32)));
    self.constrs.extend((xrows..rows).map(|idx| Constr::new(idx as i32)));
    self.qconstrs.extend((xqrows..qrows).map(|idx| QConstr::new(idx as i32)));

    Ok((feasobj, self.vars[xcols..].iter(), self.constrs[xrows..].iter(), self.qconstrs[xqrows..].iter()))
  }

  /// Set a piecewise-linear objective function for the variable.
  /// 
  /// The piecewise-linear objective function $f(x)$ is defined as follows:
  /// \begin{align}
  ///   f(x) = 
  ///   \begin{cases}
  ///     y_1 + \dfrac{y_2 - y_1}{x_2 - x_1} \\, (x - x_1)         & \text{if $x \leq x_1$}, \\\\
  ///   \\\\
  ///     y_i + \dfrac{y_{i+1} - y_i}{x_{i+1}-x_i} \\, (x - x_i)   & \text{if $x_i \leq x \leq x_{i+1}$}, \\\\
  ///   \\\\
  ///     y_n + \dfrac{y_n - y_{n-1}}{x_n-x_{n-1}} \\, (x - x_n)   & \text{if $x \geq x_n$},
  ///   \end{cases}
  /// \end{align}
  /// where $\bm{x} = \\{ x_1, ..., x_n \\}$, $\bm{y} = \\{ y_1, ..., y_n \\}$ is the points.
  ///
  /// The attribute `Obj` will be set to 0.
  /// To delete the piecewise-linear function on the variable, set the value of `Obj` attribute to non-zero.
  ///
  /// # Arguments
  /// * `var` :
  /// * `x` : $n$-points from domain of the variable. The order of entries should be
  /// non-decreasing.
  /// * `y` : $n$-points of objective values at each point $x_i$
  pub fn set_pwl_obj(&mut self, var: &Var, x: &[f64], y: &[f64]) -> Result<()> {
    if x.len() != y.len() {
      return Err(Error::InconsistentDims);
    }
    self.check_apicall(unsafe {
      ffi::GRBsetpwlobj(self.model,
                        var.index(),
                        x.len() as ffi::c_int,
                        x.as_ptr(),
                        y.as_ptr())
    })?;
    self.update()
  }

  /// Retrieve the status of the model.
  pub fn status(&self) -> Result<Status> { self.get(attr::Status).map(|val| val.into()) }

  /// Retrieve an iterator of the variables in the model.
  pub fn get_vars(&self) -> Iter<Var> { self.vars.iter() }

  /// Retrieve an iterator of the linear constraints in the model.
  pub fn get_constrs(&self) -> Iter<Constr> { self.constrs.iter() }

  /// Retrieve an iterator of the quadratic constraints in the model.
  pub fn get_qconstrs(&self) -> Iter<QConstr> { self.qconstrs.iter() }

  /// Retrieve an iterator of the special order set (SOS) constraints in the model.
  pub fn get_sos(&self) -> Iter<SOS> { self.sos.iter() }

  /// Remove a variable from the model.
  pub fn remove<P: DerefMut<Target = Proxy>>(&mut self, mut item: P) { item.remove() }

  /// Retrieve a single constant matrix coefficient of the model.
  pub fn get_coeff(&self, var: &Var, constr: &Constr) -> Result<f64> {
    let mut value = 0.0;
    self.check_apicall(unsafe { ffi::GRBgetcoeff(self.model, var.index(), constr.index(), &mut value) })?;
    Ok(value)
  }

  /// Change a single constant matrix coefficient of the model.
  pub fn set_coeff(&mut self, var: &Var, constr: &Constr, value: f64) -> Result<()> {
    self.check_apicall(unsafe { ffi::GRBchgcoeffs(self.model, 1, &constr.index(), &var.index(), &value) })?;
    self.update()
  }

  /// Change a set of constant matrix coefficients of the model.
  pub fn set_coeffs(&mut self, vars: &[&Var], constrs: &[&Constr], values: &[f64]) -> Result<()> {
    if vars.len() != values.len() || constrs.len() != values.len() {
      return Err(Error::InconsistentDims);
    }

    let vars = vars.iter().map(|v| v.index()).collect_vec();
    let constrs = constrs.iter().map(|c| c.index()).collect_vec();

    self.check_apicall(unsafe {
      ffi::GRBchgcoeffs(self.model,
                        vars.len() as ffi::c_int,
                        constrs.as_ptr(),
                        vars.as_ptr(),
                        values.as_ptr())
    })?;
    self.update()
  }

  fn populate(&mut self) -> Result<()> {
    let cols = self.get(attr::NumVars)? as usize;
    let rows = self.get(attr::NumConstrs)? as usize;
    let numqconstrs = self.get(attr::NumQConstrs)? as usize;
    let numsos = self.get(attr::NumSOS)? as usize;

    self.vars = (0..cols).map(|idx| Var::new(idx as i32)).collect_vec();
    self.constrs = (0..rows).map(|idx| Constr::new(idx as i32)).collect_vec();
    self.qconstrs = (0..numqconstrs).map(|idx| QConstr::new(idx as i32)).collect_vec();
    self.sos = (0..numsos).map(|idx| SOS::new(idx as i32)).collect_vec();

    self.updatemode = None;

    Ok(())
  }


  // add quadratic terms of objective function.
  fn add_qpterms(&mut self, qrow: &[i32], qcol: &[i32], qval: &[f64]) -> Result<()> {
    self.check_apicall(unsafe {
      ffi::GRBaddqpterms(self.model,
                         qrow.len() as ffi::c_int,
                         qrow.as_ptr(),
                         qcol.as_ptr(),
                         qval.as_ptr())
    })?;
    self.update()
  }

  // remove quadratic terms of objective function.
  fn del_qpterms(&mut self) -> Result<()> {
    self.check_apicall(unsafe { ffi::GRBdelq(self.model) })?;
    self.update()
  }

  fn check_apicall(&self, error: ffi::c_int) -> Result<()> {
    if error != 0 {
      use env::ErrorFromAPI;
      return Err(self.env.error_from_api(error));
    }
    Ok(())
  }
}


impl Drop for Model {
  fn drop(&mut self) {
    unsafe { ffi::GRBfreemodel(self.model) };
    self.model = null_mut();
  }
}

#[test]
fn removing_variable_lazy_update() {
  use super::*;
  let mut env = Env::new("").unwrap();
  env.set(param::OutputFlag, 0).unwrap();
  env.set(param::UpdateMode, 0).unwrap();

  let mut model = Model::new("hoge", &env).unwrap();
  let x = model.add_var("x", Binary, 0.0, 0.0, 1.0, &[], &[]).unwrap();
  let y = model.add_var("y", Binary, 0.0, 0.0, 1.0, &[], &[]).unwrap();

  assert_eq!(x.index(), -1);
  assert_eq!(y.index(), -1);

  model.update().unwrap();
  assert_eq!(x.index(), 0);
  assert_eq!(y.index(), 1);

  let z = model.add_var("z", Binary, 0.0, 0.0, 1.0, &[], &[]).unwrap();
  assert_eq!(x.index(), 0);
  assert_eq!(y.index(), 1);
  assert_eq!(z.index(), -1);

  model.update().unwrap();
  assert_eq!(x.index(), 0);
  assert_eq!(y.index(), 1);
  assert_eq!(z.index(), 2);

  model.remove(y.clone());
  assert_eq!(x.index(), 0);
  assert_eq!(y.index(), -4);
  assert_eq!(z.index(), 2);

  model.update().unwrap();
  assert_eq!(x.index(), 0);
  assert_eq!(y.index(), -2);
  assert_eq!(z.index(), 1);
  assert_eq!(model.get(attr::NumVars).unwrap(), 2);
}


#[test]
fn removing_variable_eager_update() {
  use super::*;
  let mut env = Env::new("").unwrap();
  env.set(param::OutputFlag, 0).unwrap();
  assert_eq!(env.get(param::UpdateMode).unwrap(), 1);

  let mut model = Model::new("hoge", &env).unwrap();
  let x = model.add_var("x", Binary, 0.0, 0.0, 1.0, &[], &[]).unwrap();
  let y = model.add_var("y", Binary, 0.0, 0.0, 1.0, &[], &[]).unwrap();

  assert_eq!(x.index(), 0);
  assert_eq!(y.index(), 1);

  model.update().unwrap();
  assert_eq!(x.index(), 0);
  assert_eq!(y.index(), 1);

  let z = model.add_var("z", Binary, 0.0, 0.0, 1.0, &[], &[]).unwrap();
  assert_eq!(x.index(), 0);
  assert_eq!(y.index(), 1);
  assert_eq!(z.index(), 2);

  model.update().unwrap();
  assert_eq!(x.index(), 0);
  assert_eq!(y.index(), 1);
  assert_eq!(z.index(), 2);

  model.remove(y.clone());
  assert_eq!(x.index(), 0);
  assert_eq!(y.index(), -4);
  assert_eq!(z.index(), 2);

  model.update().unwrap();
  assert_eq!(x.index(), 0);
  assert_eq!(y.index(), -2);
  assert_eq!(z.index(), 1);
  assert_eq!(model.get(attr::NumVars).unwrap(), 2);
}<|MERGE_RESOLUTION|>--- conflicted
+++ resolved
@@ -249,22 +249,12 @@
   callback: &'a mut dyn FnMut(Callback) -> Result<()>
 }
 
-<<<<<<< HEAD
 #[allow(unused_variables)]
 extern "C" fn callback_wrapper(model: *mut ffi::GRBmodel, cbdata: *mut ffi::c_void, loc: ffi::c_int,
                                usrdata: *mut ffi::c_void)
                                -> ffi::c_int {
 
   let usrdata = unsafe { &mut *(usrdata as *mut CallbackData) };
-=======
-#[allow(clippy::unused_variables)]
-#[allow(clippy::transmute_ptr_to_ref)] // Clippy gives a false positive here.
-extern "C" fn callback_wrapper(_model: *mut ffi::GRBmodel, cbdata: *mut ffi::c_void, loc: ffi::c_int,
-                               usrdata: *mut ffi::c_void)
-                               -> ffi::c_int {
-
-  let usrdata = unsafe { transmute::<_, &mut CallbackData>(usrdata) };
->>>>>>> 90fa04fb
   let (callback, model) = (&mut usrdata.callback, &usrdata.model);
 
   #[allow(clippy::useless_conversion)]
@@ -282,7 +272,6 @@
   }
 }
 
-#[allow(clippy::unused_variables)]
 extern "C" fn null_callback_wrapper(_model: *mut ffi::GRBmodel, _cbdata: *mut ffi::c_void, _loc: ffi::c_int,
                                     _usrdata: *mut ffi::c_void)
                                     -> ffi::c_int {
@@ -526,10 +515,6 @@
   }
 
   /// Optimize the model with a callback function
-<<<<<<< HEAD
-=======
-  #[allow(clippy::useless_transmute)] // Clippy gives a false positive here.
->>>>>>> 90fa04fb
   pub fn optimize_with_callback<F>(&mut self, mut callback: F) -> Result<()>
     where F: FnMut(Callback) -> Result<()> + 'static
   {
